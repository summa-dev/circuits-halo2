--- conflicted
+++ resolved
@@ -36,22 +36,9 @@
 harness = false
 
 [[bin]]
-<<<<<<< HEAD
 name = "generate_verifier"
 path = "bin/gen_verifier.rs"
 
 [[bin]]
 name = "generate_commitment"
-path = "bin/gen_commitment.rs"
-
-[[bin]]
-name = "generate_inclusion_proof"
-path = "bin/gen_inclusion_proof.rs"
-=======
-name = "generate_verifiers"
-path = "bin/gen_verifiers.rs"
-
-[[bin]]
-name = "generate_commitment"
-path = "bin/gen_commitment.rs"
->>>>>>> 5db994fc
+path = "bin/gen_commitment.rs"