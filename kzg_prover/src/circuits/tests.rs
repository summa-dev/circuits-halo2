--- conflicted
+++ resolved
@@ -10,14 +10,9 @@
     use crate::entry::Entry;
     use crate::utils::parse_csv_to_entries;
     use halo2_proofs::dev::{FailureLocation, MockProver, VerifyFailure};
-<<<<<<< HEAD
-    use halo2_proofs::halo2curves::bn256::Fr as Fp;
-    use halo2_proofs::plonk::Any;
-=======
     use halo2_proofs::halo2curves::bn256::{Bn256, Fr as Fp, G1Affine};
     use halo2_proofs::plonk::{Any, ProvingKey, VerifyingKey};
     use halo2_proofs::poly::kzg::commitment::ParamsKZG;
->>>>>>> e7258f97
     use num_bigint::BigUint;
 
     const K: u32 = 17;
