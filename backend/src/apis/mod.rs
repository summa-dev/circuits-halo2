--- conflicted
+++ resolved
@@ -1,8 +1,4 @@
 mod csv_parser;
 mod fetch;
-<<<<<<< HEAD
 pub mod snapshot;
-=======
-pub mod snapshot;
-pub mod utils;
->>>>>>> 67ce2ee5
+pub mod utils;