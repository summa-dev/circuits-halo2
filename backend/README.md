--- conflicted
+++ resolved
@@ -1,17 +1,12 @@
 # Backend
 
-<<<<<<< HEAD
-This directory contains the backend implementation for the Summa Proof of Solvency protocol.
-=======
 This directory contains the backend implementation for the Summa Proof of Solvency protocol. 
->>>>>>> ded7155c
 
 The core datastructure is the `Snapshot` struct, a data container for:
 
 - the CEX liabilities, represented via a `MerkleSumTree`
 - the CEX wallets, represented via the `WalletOwnershipProof` struct.
 - the Trusted Setup parameters for the `MstInclusionCircuit` and `SolvencyCircuit` zk circuits.
-<<<<<<< HEAD
 
 Furthermore, the `Snapshot` struct contains the following methods:
 
@@ -23,20 +18,6 @@
 ## Prerequisites
 
 In order to initialize the Snapshot, you need to download the Powers of Tau files. These are the trusted setup parameters needed to build the zk circuits. You can find such files at https://github.com/han0110/halo2-kzg-srs, download it
-=======
-
-Furthermore, the `Snapshot` struct contains the following methods:
-
-- `generate_solvency_verifier` -> write the Solidity Verifier contract (for the `SolvencyProof`) to a file
-- `generate_proof_of_solvency` -> generate the `SolvencyProof` for the current snapshot to be verified on-chain
-- `generate_inclusion_proof` -> generate the `MstInclusionProof` for a specific user for the current snapshot to be verified off-chain
-- `get_account_onwership_proof` -> generate the `AccountOwnership` for a specific user for the current snapshot to be verified off-chain
-
-
-## Prerequisites
-
-In order to initialize the Snapshot, you need to download the Powers of Tau files. These are the trusted setup parameters needed to build the zk circuits. You can find such files at https://github.com/han0110/halo2-kzg-srs, download it 
->>>>>>> ded7155c
 
 ```
 wget https://trusted-setup-halo2kzg.s3.eu-central-1.amazonaws.com/hermez-raw-11
@@ -53,7 +34,6 @@
 ```
 cargo build
 cargo test --release -- --nocapture
-<<<<<<< HEAD
 ```
 
 To generate the Rust contract interfaces from the ABI files, run:
@@ -62,7 +42,4 @@
 cargo run --example contract_interface_gen
 ```
 
-The [Summa contract ABI json](./src/contracts/Summa.json) is updated when the contract is deployed from the [contracts subproject](./../contracts/README.md).
-=======
-```
->>>>>>> ded7155c
+The [Summa contract ABI json](./src/contracts/Summa.json) is updated when the contract is deployed from the [contracts subproject](./../contracts/README.md).