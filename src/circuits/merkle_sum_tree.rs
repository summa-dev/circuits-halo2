use crate::chips::merkle_sum_tree::{MerkleSumTreeChip, MerkleSumTreeConfig};
use crate::merkle_sum_tree::{big_int_to_fp, MerkleProof, MerkleSumTree};
use halo2_proofs::halo2curves::bn256::Fr as Fp;
use halo2_proofs::{circuit::*, plonk::*};

#[derive(Clone)]
pub struct MerkleSumTreeCircuit<const LEVELS: usize, const MST_WIDTH: usize, const N_ASSETS: usize>
{
    pub leaf_hash: Fp,
    pub leaf_balances: Vec<Fp>,
    pub path_element_hashes: Vec<Fp>,
    pub path_element_balances: Vec<[Fp; N_ASSETS]>,
    pub path_indices: Vec<Fp>,
    pub assets_sum: Vec<Fp>,
    pub root_hash: Fp,
}

impl<const LEVELS: usize, const MST_WIDTH: usize, const N_ASSETS: usize>
    MerkleSumTreeCircuit<LEVELS, MST_WIDTH, N_ASSETS>
{
    pub fn init_empty() -> Self {
        Self {
            leaf_hash: Fp::zero(),
            leaf_balances: vec![Fp::zero(); N_ASSETS],
            path_element_hashes: vec![Fp::zero(); LEVELS],
            path_element_balances: vec![[Fp::zero(); N_ASSETS]; LEVELS],
            path_indices: vec![Fp::zero(); LEVELS],
            assets_sum: vec![Fp::zero(); N_ASSETS],
            root_hash: Fp::zero(),
        }
    }

    pub fn init_from_assets_and_path(
        assets_sum: [Fp; N_ASSETS],
        path: &str,
        user_index: usize,
    ) -> Self {
        let merkle_sum_tree = MerkleSumTree::new(path).unwrap();

        let proof: MerkleProof<N_ASSETS> = merkle_sum_tree.generate_proof(user_index).unwrap();

        assert_eq!(proof.path_indices.len(), LEVELS);
        assert_eq!(proof.sibling_hashes.len(), LEVELS);
        assert_eq!(proof.sibling_sums.len(), LEVELS);

        Self {
            leaf_hash: proof.entry.compute_leaf().hash,
            leaf_balances: proof
                .entry
                .balances()
                .iter()
                .map(big_int_to_fp)
                .collect::<Vec<_>>(),
            path_element_hashes: proof.sibling_hashes,
            path_element_balances: proof.sibling_sums,
            path_indices: proof.path_indices,
            assets_sum: assets_sum.to_vec(),
            root_hash: proof.root_hash,
        }
    }
}

impl<const LEVELS: usize, const MST_WIDTH: usize, const N_ASSETS: usize> Circuit<Fp>
    for MerkleSumTreeCircuit<LEVELS, MST_WIDTH, N_ASSETS>
{
    type Config = MerkleSumTreeConfig<MST_WIDTH>;
    type FloorPlanner = SimpleFloorPlanner;

    fn without_witnesses(&self) -> Self {
        Self::init_empty()
    }

    fn configure(meta: &mut ConstraintSystem<Fp>) -> Self::Config {
<<<<<<< HEAD
        let instance = meta.instance_column();

        MerkleSumTreeChip::configure(meta, instance)
=======
        // Allocate MST_WIDTH of advice columns for the MerkleSumTreeChip
        let mut advice_cols: Vec<Column<Advice>> = Vec::with_capacity(MST_WIDTH);
        for _ in 0..MST_WIDTH {
            advice_cols.push(meta.advice_column());
        }

        let instance = meta.instance_column();

        MerkleSumTreeChip::<MST_WIDTH, N_ASSETS>::configure(
            meta,
            advice_cols.try_into().unwrap(),
            instance,
        )
>>>>>>> c62b2c74
    }

    fn synthesize(
        &self,
        config: Self::Config,
        mut layouter: impl Layouter<Fp>,
    ) -> Result<(), Error> {
        let chip = MerkleSumTreeChip::construct(config);
        let (leaf_hash, leaf_balances) = chip.assign_leaf_hash_and_balances(
            layouter.namespace(|| "assign leaf"),
            self.leaf_hash,
            &self.leaf_balances,
        )?;

        chip.expose_public(layouter.namespace(|| "public leaf hash"), &leaf_hash, 0)?;

        for (i, asset_balance) in leaf_balances.iter().enumerate() {
            chip.expose_public(
                layouter.namespace(|| "public leaf balance"),
                asset_balance,
                1 + i,
            )?;
        }

        // apply it for level 0 of the merkle tree
        // node cells passed as inputs are the leaf_hash cell and the leaf_balance cell
        let (mut next_hash, mut next_sum) = chip.merkle_prove_layer(
            layouter.namespace(|| format!("level {} merkle proof", 0)),
            &leaf_hash,
            &leaf_balances,
            self.path_element_hashes[0],
            self.path_element_balances[0],
            self.path_indices[0],
        )?;

        // apply it for the remaining levels of the merkle tree
        // node cells passed as inputs are the computed_hash_prev_level cell and the computed_balance_prev_level cell
        for i in 1..self.path_element_balances.len() {
            (next_hash, next_sum) = chip.merkle_prove_layer(
                layouter.namespace(|| format!("level {} merkle proof", i)),
                &next_hash,
                &next_sum,
                self.path_element_hashes[i],
                self.path_element_balances[i],
                self.path_indices[i],
            )?;
        }

        // enforce computed sum to be less than the assets sum
        chip.enforce_less_than(layouter.namespace(|| "enforce less than"), &next_sum)?;

        chip.expose_public(
            layouter.namespace(|| "public root"),
            &next_hash,
            1 + N_ASSETS,
        )?;
        Ok(())
    }
}<|MERGE_RESOLUTION|>--- conflicted
+++ resolved
@@ -71,11 +71,6 @@
     }
 
     fn configure(meta: &mut ConstraintSystem<Fp>) -> Self::Config {
-<<<<<<< HEAD
-        let instance = meta.instance_column();
-
-        MerkleSumTreeChip::configure(meta, instance)
-=======
         // Allocate MST_WIDTH of advice columns for the MerkleSumTreeChip
         let mut advice_cols: Vec<Column<Advice>> = Vec::with_capacity(MST_WIDTH);
         for _ in 0..MST_WIDTH {
@@ -89,7 +84,6 @@
             advice_cols.try_into().unwrap(),
             instance,
         )
->>>>>>> c62b2c74
     }
 
     fn synthesize(
