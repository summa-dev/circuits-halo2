// SPDX-License-Identifier: Apache-2.0
pragma solidity ^0.8.18;

// Uncomment this line to use console.log
//import "hardhat/console.sol";

import "@openzeppelin/contracts/access/Ownable.sol";

import "./interfaces/IVerifier.sol";

contract Summa is Ownable {
    /**
     * @dev Struct representing an address ownership proof submitted by the CEX
     * @param cexAddress The address owned by the CEX (submitted as a string, as it can be a non-EVM address)
     * @param chain The name of the chain name where the address belongs (e.g., ETH, BTC)
     * @param signature The signature of the message signed by the address public key
     * @param message The message signed by the address public key
     */
    struct AddressOwnershipProof {
        string cexAddress;
        string chain;
        bytes signature;
        bytes message;
    }

    /**
     * @dev Struct representing an asset owned by the CEX
     * @param assetName The name of the asset
     * @param chain The name of the chain name where the asset lives (e.g., ETH, BTC)
     */
    struct Asset {
        string assetName;
        string chain;
    }

<<<<<<< HEAD
    // Verifier contracts
    IVerifier private immutable solvencyVerifier;
    IVerifier private immutable inclusionVerifier;

    // All address ownership proofs submitted by the CEX
    AddressOwnershipProof[] public addressOwnershipProofs;

    // Convenience mapping to check if an address has already been verified
    /*
     Boolean type is better than uint256 for this mapping, at least more than 2,100 gas is saved per call
    */
    mapping(bytes32 => uint256) public ownershipProofByAddress;
=======
    /**
     * @dev Struct representing a commitment submitted by the CEX.
     * @param mstRoot Merkle sum tree root of the CEX's liabilities
     * @param rootSums The total sums of the assets included in the tree
     * @param assetChains The chains where the CEX holds the assets included into the tree
     * @param assetNames The names of the assets included into the tree
     */
    struct Commitment {
        uint256 mstRoot;
        uint256[] rootSums;
        string[] assetNames;
        string[] assetChains;
    }

    // User inclusion proof verifier
    IVerifier private immutable inclusionVerifier;

    // List of all address ownership proofs submitted by the CEX
    AddressOwnershipProof[] public addressOwnershipProofs;

    function getAddressOwnershipProof(
        bytes32 addressHash
    ) public view returns (AddressOwnershipProof memory) {
        require(
            _ownershipProofByAddress[addressHash] > 0,
            "Address not verified"
        );
        // -1 comes from the fact that 0 is reserved to distinguish the case when the proof has not yet been submitted
        return
            addressOwnershipProofs[_ownershipProofByAddress[addressHash] - 1];
    }

    // Convenience mapping to check if an address has already been verified
    mapping(bytes32 => uint256) private _ownershipProofByAddress;
>>>>>>> 19dcb542

    // Solvency commitments by timestamp submitted by the CEX
    mapping(uint256 => Commitment) public commitments;

    event AddressOwnershipProofSubmitted(
        AddressOwnershipProof[] addressOwnershipProofs
    );
    event LiabilitiesCommitmentSubmitted(
        uint256 indexed timestamp,
        uint256 mstRoot,
        uint256[] rootSums,
        Asset[] assets
    );

    constructor(IVerifier _inclusionVerifier) {
        inclusionVerifier = _inclusionVerifier;
    }

    /*
        // While this duplicate method might elevate deployment costs, the trade-off is a reduction in usage and maintenance costs.
        function submitProofOfAddressOwnership(
            AddressOwnershipProof memory _addressOwnershipProof
        ) public onlyOwner {
            ...
        }
    */

    /**
     * @dev Submit an optimistic proof of multiple address ownership for a CEX. The proof is subject to an off-chain verification as it's not feasible to verify the signatures of non-EVM chains in an Ethereum smart contract.
     * @param _addressOwnershipProofs The list of address ownership proofs
     */
    function submitProofOfAddressOwnership(
        AddressOwnershipProof[] memory _addressOwnershipProofs
    ) public onlyOwner {
        for (uint i = 0; i < _addressOwnershipProofs.length; i++) {
            bytes32 addressHash = keccak256(
                abi.encodePacked(_addressOwnershipProofs[i].cexAddress)
            );
<<<<<<< HEAD
            uint256 index = ownershipProofByAddress[addressHash];
            require(index == 0, "Address already verified");
            /*
              Is there any reason to assign value `i + 1` to `ownershipProofByAddress[addressHash]`?
            */
            ownershipProofByAddress[addressHash] = i + 1;
=======
            uint256 proofIndex = _ownershipProofByAddress[addressHash];
            require(proofIndex == 0, "Address already verified");

>>>>>>> 19dcb542
            addressOwnershipProofs.push(_addressOwnershipProofs[i]);
            _ownershipProofByAddress[addressHash] = addressOwnershipProofs
                .length;
            require(
                bytes(_addressOwnershipProofs[i].cexAddress).length != 0 &&
                    bytes(_addressOwnershipProofs[i].chain).length != 0 &&
                    _addressOwnershipProofs[i].signature.length != 0 &&
                    _addressOwnershipProofs[i].message.length != 0,
                "Invalid proof of address ownership"
            );
        }

        emit AddressOwnershipProofSubmitted(_addressOwnershipProofs);
    }

    /**
     * @dev Submit proof of solvency for a CEX
     * @param mstRoot Merkle sum tree root of the CEX's liabilities
     * @param rootSums The total sums of the assets included into the Merkle sum tree
     * @param assets The assets included into the Merkle sum tree
     * @param timestamp The timestamp at which the CEX took the snapshot of its assets and liabilities
     */
    function submitCommitment(
        uint256 mstRoot,
        uint256[] memory rootSums,
        Asset[] memory assets,
        uint256 timestamp
    ) public onlyOwner {
        require(mstRoot != 0, "Invalid MST root");
        require(
            rootSums.length == assets.length,
            "Root asset sums and asset number mismatch"
        );
        string[] memory assetNames = new string[](assets.length);
        string[] memory assetChains = new string[](assets.length);
        for (uint i = 0; i < assets.length; i++) {
            require(
                bytes(assets[i].chain).length != 0 &&
                    bytes(assets[i].assetName).length != 0,
                "Invalid asset"
            );
            require(
                rootSums[i] != 0,
                "All root sums should be greater than zero"
            );
            assetNames[i] = assets[i].assetName;
            assetChains[i] = assets[i].chain;
        }

        commitments[timestamp] = Commitment(
            mstRoot,
            rootSums,
            assetNames,
            assetChains
        );

<<<<<<< HEAD
    /*
        It would be helpful to provide a description of the public inputs for the `verifySolvencyProof` and `verifyInclusionProof` methods.
    */

    /**
     * Verify the proof of CEX solvency
     * @param proof ZK proof
     * @param publicInputs proof inputs
     */
    function verifySolvencyProof(
        bytes memory proof,
        uint256[] memory publicInputs
    ) public view returns (bool) {
        return solvencyVerifier.verify(publicInputs, proof);
=======
        emit LiabilitiesCommitmentSubmitted(
            timestamp,
            mstRoot,
            rootSums,
            assets
        );
>>>>>>> 19dcb542
    }

    /**
     * Verify the proof of user inclusion into the liabilities tree
     * @param proof ZK proof
     * @param publicInputs proof inputs
     */
    function verifyInclusionProof(
        bytes memory proof,
        uint256[] memory publicInputs,
        uint256 timestamp
    ) public view returns (bool) {
        require(
            commitments[timestamp].mstRoot == publicInputs[1],
            "Invalid MST root"
        );
        return inclusionVerifier.verify(publicInputs, proof);
    }
}<|MERGE_RESOLUTION|>--- conflicted
+++ resolved
@@ -33,20 +33,6 @@
         string chain;
     }
 
-<<<<<<< HEAD
-    // Verifier contracts
-    IVerifier private immutable solvencyVerifier;
-    IVerifier private immutable inclusionVerifier;
-
-    // All address ownership proofs submitted by the CEX
-    AddressOwnershipProof[] public addressOwnershipProofs;
-
-    // Convenience mapping to check if an address has already been verified
-    /*
-     Boolean type is better than uint256 for this mapping, at least more than 2,100 gas is saved per call
-    */
-    mapping(bytes32 => uint256) public ownershipProofByAddress;
-=======
     /**
      * @dev Struct representing a commitment submitted by the CEX.
      * @param mstRoot Merkle sum tree root of the CEX's liabilities
@@ -81,7 +67,6 @@
 
     // Convenience mapping to check if an address has already been verified
     mapping(bytes32 => uint256) private _ownershipProofByAddress;
->>>>>>> 19dcb542
 
     // Solvency commitments by timestamp submitted by the CEX
     mapping(uint256 => Commitment) public commitments;
@@ -120,18 +105,9 @@
             bytes32 addressHash = keccak256(
                 abi.encodePacked(_addressOwnershipProofs[i].cexAddress)
             );
-<<<<<<< HEAD
-            uint256 index = ownershipProofByAddress[addressHash];
-            require(index == 0, "Address already verified");
-            /*
-              Is there any reason to assign value `i + 1` to `ownershipProofByAddress[addressHash]`?
-            */
-            ownershipProofByAddress[addressHash] = i + 1;
-=======
             uint256 proofIndex = _ownershipProofByAddress[addressHash];
             require(proofIndex == 0, "Address already verified");
 
->>>>>>> 19dcb542
             addressOwnershipProofs.push(_addressOwnershipProofs[i]);
             _ownershipProofByAddress[addressHash] = addressOwnershipProofs
                 .length;
@@ -188,29 +164,12 @@
             assetChains
         );
 
-<<<<<<< HEAD
-    /*
-        It would be helpful to provide a description of the public inputs for the `verifySolvencyProof` and `verifyInclusionProof` methods.
-    */
-
-    /**
-     * Verify the proof of CEX solvency
-     * @param proof ZK proof
-     * @param publicInputs proof inputs
-     */
-    function verifySolvencyProof(
-        bytes memory proof,
-        uint256[] memory publicInputs
-    ) public view returns (bool) {
-        return solvencyVerifier.verify(publicInputs, proof);
-=======
         emit LiabilitiesCommitmentSubmitted(
             timestamp,
             mstRoot,
             rootSums,
             assets
         );
->>>>>>> 19dcb542
     }
 
     /**
