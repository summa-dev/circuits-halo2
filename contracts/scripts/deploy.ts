import { ethers } from "hardhat";
import hre from "hardhat";

type Deployment = {
  address: string;
};

type Deployments = {
  [network: number]: Deployment;
};

async function main() {
<<<<<<< HEAD
  const inclusionVerifier = await ethers.deployContract(
    "src/inclusion_kzg_verifier.sol:InclusionVerifier"
=======
  const verifyingKey = await ethers.deployContract(
    "src/VerifyingKey.sol:Halo2VerifyingKey"
>>>>>>> 5db994fc
  );
  await verifyingKey.deployed();

  const snarkVerifier = await ethers.deployContract(
    "src/SnarkVerifier.sol:Verifier"
  );
  await snarkVerifier.deployed();

  // The number of cryptocurrencies in the balance polynomials
  const currenciesCount = 2;
  // The number of bytes used to represent the balance of a cryptocurrency in the polynomials
  const balanceByteRange = 8;
  const summa = await ethers.deployContract("Summa", [
    verifyingKey.address,
    snarkVerifier.address,
    currenciesCount,
    balanceByteRange,
  ]);

  await summa.deployed();

  console.log(`Summa deployed to ${summa.address}`);

  let deploymentsJson: Deployments = {};
  const fs = require("fs");
  try {
    const deploymentsRaw = fs.readFileSync(
      "../backend/src/contracts/deployments.json",
      "utf8"
    );
    deploymentsJson = JSON.parse(deploymentsRaw);
    // Removing the previous deployment from the JSON file
    if (deploymentsJson[hre.network.config.chainId ?? 0])
      delete deploymentsJson[hre.network.config.chainId ?? 0];
  } catch (error) {
    console.log("No previous deployments found");
  }
  // Adding the new deployment to the previous deployments, indexed by network ID
  const newDeployment = {
    // Getting the contract address
    address: summa.address,
  };
  const deployments = {
    ...deploymentsJson,
    [hre.network.config.chainId ?? 0]: newDeployment,
  };
  const deploymentsStringified = JSON.stringify(deployments);
  //Save the contract address to a JSON file in backend src directory
  fs.writeFileSync(
    "../backend/src/contracts/deployments.json",
    deploymentsStringified
  );

  //Copy the ABIs from `artifacts/src/*` to `backend/src/contracts/*`
  copyAbi(fs, "Summa", "Summa");
  copyAbi(fs, "VerifyingKey", "Halo2VerifyingKey");
  copyAbi(fs, "SnarkVerifier", "Verifier");
}

// We recommend this pattern to be able to use async/await everywhere
// and properly handle errors.
main().catch((error) => {
  console.error(error);
  process.exitCode = 1;
});

function copyAbi(fs: any, filename: string, contractName: string) {
  const abi = require(`../artifacts/src/${filename}.sol/${contractName}.json`);
  const abiStringified = JSON.stringify(abi);
  fs.writeFileSync(
    `../backend/src/contracts/abi/${filename}.json`,
    abiStringified
  );
}<|MERGE_RESOLUTION|>--- conflicted
+++ resolved
@@ -10,13 +10,8 @@
 };
 
 async function main() {
-<<<<<<< HEAD
-  const inclusionVerifier = await ethers.deployContract(
-    "src/inclusion_kzg_verifier.sol:InclusionVerifier"
-=======
   const verifyingKey = await ethers.deployContract(
     "src/VerifyingKey.sol:Halo2VerifyingKey"
->>>>>>> 5db994fc
   );
   await verifyingKey.deployed();
 
