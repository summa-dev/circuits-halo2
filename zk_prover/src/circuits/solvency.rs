--- conflicted
+++ resolved
@@ -68,12 +68,8 @@
         }
     }
 
-<<<<<<< HEAD
+/// Initializes the circuit with the merkle sum tree and the assets sum
     pub fn init(merkle_sum_tree: MerkleSumTree<N_ASSETS>, assets_sum: [Fp; N_ASSETS]) -> Self {
-=======
-    /// Initializes the circuit with the data of the merkle sum tree (identified by its path) and the assets sum
-    pub fn init(path: &str, assets_sum: [Fp; N_ASSETS]) -> Self {
->>>>>>> bfa9e037
         assert_eq!((N_ASSETS * 2) + 2, L);
 
         let (penultimate_node_left, penultimate_node_right) = merkle_sum_tree
