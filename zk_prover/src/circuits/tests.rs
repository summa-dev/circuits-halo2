#[cfg(test)]
mod test {

    use crate::circuits::{
        aggregation::WrappedAggregationCircuit,
        merkle_sum_tree::MerkleSumTreeCircuit,
        utils::{full_prover, full_verifier, generate_setup_params},
    };
    use crate::merkle_sum_tree::{big_int_to_fp, MST_WIDTH, N_ASSETS};
    use ark_std::{end_timer, start_timer};
    use halo2_proofs::{
        dev::{FailureLocation, MockProver, VerifyFailure},
        halo2curves::bn256::Fr as Fp,
        plonk::{keygen_pk, keygen_vk, Any, Circuit},
        poly::commitment::Params,
    };
    use num_bigint::ToBigInt;
    use rand::rngs::OsRng;
    use snark_verifier_sdk::{
        evm::{evm_verify, gen_evm_proof_shplonk, gen_evm_verifier_shplonk},
        gen_pk,
        halo2::gen_snark_shplonk,
        CircuitExt,
    };

    const LEVELS: usize = 4;

    #[test]
    fn test_valid_merkle_sum_tree() {
        let assets_sum = [Fp::from(556863u64), Fp::from(556863u64)]; // greater than liabilities sum (556862)

        for user_index in 0..16 {
            let circuit =
                MerkleSumTreeCircuit::<LEVELS, MST_WIDTH, N_ASSETS>::init_from_assets_and_path(
                    assets_sum,
                    "src/merkle_sum_tree/csv/entry_16.csv",
                    user_index,
                );

            let valid_prover = MockProver::run(11, &circuit, circuit.instances()).unwrap();

            valid_prover.assert_satisfied();
        }
    }

    #[test]
    fn test_valid_merkle_sum_tree_2() {
        // Same as above but now the entries contain a balance that is greater than 64 bits
        // liabilities sum is 18446744073710096590

        let assets_sum_big_int = 18446744073710096591_u128.to_bigint().unwrap(); // greater than liabilities sum

        let assets_sum = [
            big_int_to_fp(&assets_sum_big_int),
            big_int_to_fp(&assets_sum_big_int),
        ];

        let circuit =
            MerkleSumTreeCircuit::<LEVELS, MST_WIDTH, N_ASSETS>::init_from_assets_and_path(
                assets_sum,
                "src/merkle_sum_tree/csv/entry_16.csv",
                0,
            );

<<<<<<< HEAD
        assert_eq!(circuit.instances()[0].len(), circuit.num_instance()[0]);

=======
>>>>>>> 563fd6c3
        let valid_prover = MockProver::run(11, &circuit, circuit.instances()).unwrap();

        valid_prover.assert_satisfied();
    }

    #[test]
    fn test_valid_merkle_sum_tree_with_full_prover() {
        let assets_sum = [Fp::from(556863u64), Fp::from(556863u64)]; // greater than liabilities sum (556862)

        let circuit = MerkleSumTreeCircuit::<LEVELS, MST_WIDTH, N_ASSETS>::init_empty();

        // we generate a universal trusted setup of our own for testing
        let params = generate_setup_params(11);

        // we generate the verification key and the proving key
        // we use an empty circuit just to enphasize that the circuit input are not relevant when generating the keys
        // Note: the dimension of the circuit used to generate the keys must be the same as the dimension of the circuit used to generate the proof
        // In this case, the dimension are represented by the heigth of the merkle tree
        let vk = keygen_vk(&params, &circuit).expect("vk generation should not fail");
        let pk = keygen_pk(&params, vk.clone(), &circuit).expect("pk generation should not fail");

        // Only now we can instantiate the circuit with the actual inputs
        let circuit =
            MerkleSumTreeCircuit::<LEVELS, MST_WIDTH, N_ASSETS>::init_from_assets_and_path(
                assets_sum,
                "src/merkle_sum_tree/csv/entry_16.csv",
                0,
            );

        // Generate the proof
        let proof = full_prover(&params, &pk, circuit.clone(), circuit.instances());

        // verify the proof to be true
        assert!(full_verifier(&params, &vk, proof, circuit.instances()));
    }

    #[test]
    #[ignore]
    fn test_valid_merkle_sum_tree_with_full_recursive_prover() {
        // params for the aggregation circuit
        let params_agg = generate_setup_params(23);

        // downsize params for our application specific snark
        let mut params_app = params_agg.clone();
        params_app.downsize(11);

        // generate the verification key and the proving key for the application circuit, using an empty circuit
        let circuit_app = MerkleSumTreeCircuit::<LEVELS, MST_WIDTH, N_ASSETS>::init_empty();

        let vk_app = keygen_vk(&params_app, &circuit_app).expect("vk generation should not fail");
        let pk_app =
            keygen_pk(&params_app, vk_app, &circuit_app).expect("pk generation should not fail");

        let assets_sum = [Fp::from(556863u64), Fp::from(556863u64)]; // greater than liabilities sum (556862)

        // Only now we can instantiate the circuit with the actual inputs
        let circuit_app =
            MerkleSumTreeCircuit::<LEVELS, MST_WIDTH, N_ASSETS>::init_from_assets_and_path(
                assets_sum,
                "src/merkle_sum_tree/csv/entry_16.csv",
                0,
            );

        let snark_app = [(); 1]
            .map(|_| gen_snark_shplonk(&params_app, &pk_app, circuit_app.clone(), None::<&str>));

        const N_SNARK: usize = 1;

        // create aggregation circuit
        let agg_circuit = WrappedAggregationCircuit::<N_SNARK>::new(&params_agg, snark_app);

        assert_eq!(agg_circuit.instances()[0], circuit_app.instances()[0]);

        let start0 = start_timer!(|| "gen vk & pk");
        // generate proving key for the aggregation circuit
        let pk_agg = gen_pk(&params_agg, &agg_circuit.without_witnesses(), None);
        end_timer!(start0);

        let num_instances = agg_circuit.num_instance();
        let instances = agg_circuit.instances();

        let proof_calldata =
            gen_evm_proof_shplonk(&params_agg, &pk_agg, agg_circuit, instances.clone());

        let deployment_code = gen_evm_verifier_shplonk::<WrappedAggregationCircuit<N_SNARK>>(
            &params_agg,
            pk_agg.get_vk(),
            num_instances,
            None,
        );
        let gas_cost = evm_verify(deployment_code, instances, proof_calldata);

        // assert gas_cost to verify the proof on chain to be between 575000 and 590000
        assert!(
            (575000..=590000).contains(&gas_cost),
            "gas_cost is not within the expected range"
        );
    }

    #[test]
    #[ignore]
    fn test_invalid_merkle_sum_tree_with_full_recursive_prover() {
        // params for the aggregation circuit
        let params_agg = generate_setup_params(23);

        // downsize params for our application specific snark
        let mut params_app = params_agg.clone();
        params_app.downsize(11);

        // generate the verification key and the proving key for the application circuit, using an empty circuit
        let circuit_app = MerkleSumTreeCircuit::<LEVELS, MST_WIDTH, N_ASSETS>::init_empty();

        let vk_app = keygen_vk(&params_app, &circuit_app).expect("vk generation should not fail");
        let pk_app =
            keygen_pk(&params_app, vk_app, &circuit_app).expect("pk generation should not fail");

        let assets_sum = [Fp::from(556863u64), Fp::from(556863u64)]; // greater than liabilities sum (556862)

        // Only now we can instantiate the circuit with the actual inputs
        let circuit_app =
            MerkleSumTreeCircuit::<LEVELS, MST_WIDTH, N_ASSETS>::init_from_assets_and_path(
                assets_sum,
                "src/merkle_sum_tree/csv/entry_16.csv",
                0,
            );

        let snark_app = [(); 1]
            .map(|_| gen_snark_shplonk(&params_app, &pk_app, circuit_app.clone(), None::<&str>));

        const N_SNARK: usize = 1;

        // create aggregation circuit
        let agg_circuit = WrappedAggregationCircuit::<N_SNARK>::new(&params_agg, snark_app);

        let invalid_root_hash = Fp::from(1000u64);

        let mut agg_circuit_invalid_instances = agg_circuit.instances();
<<<<<<< HEAD
        agg_circuit_invalid_instances[0][1] = invalid_root_hash;
=======
        agg_circuit_invalid_instances[0][N_ASSETS + 1] = invalid_root_hash;
>>>>>>> 563fd6c3

        let invalid_prover =
            MockProver::run(23, &agg_circuit, agg_circuit_invalid_instances).unwrap();

        assert_eq!(
            invalid_prover.verify(),
            Err(vec![
                VerifyFailure::Permutation {
                    column: (Any::Instance, 0).into(),
                    location: FailureLocation::OutsideRegion { row: 1 }
                },
                VerifyFailure::Permutation {
                    column: (Any::advice(), 0).into(),
                    location: FailureLocation::InRegion {
                        region: (1, "").into(),
                        offset: 1
                    }
                }
            ])
        );
    }

    // Passing an invalid root hash in the instance column should fail the permutation check between the computed root hash and the instance column root hash
    #[test]
    fn test_invalid_root_hash() {
        let assets_sum = [Fp::from(556863u64), Fp::from(556863u64)]; // greater than liabilities sum (556862)

        let circuit =
            MerkleSumTreeCircuit::<LEVELS, MST_WIDTH, N_ASSETS>::init_from_assets_and_path(
                assets_sum,
                "src/merkle_sum_tree/csv/entry_16.csv",
                0,
            );

        let mut instances = circuit.instances();
        let invalid_root_hash = Fp::from(1000u64);
<<<<<<< HEAD
        instances[0][1] = invalid_root_hash;
=======
        instances[0][N_ASSETS + 1] = invalid_root_hash;
>>>>>>> 563fd6c3

        let invalid_prover = MockProver::run(11, &circuit, instances).unwrap();

        assert_eq!(
            invalid_prover.verify(),
            Err(vec![
                VerifyFailure::Permutation {
                    column: (Any::Instance, 0).into(),
                    location: FailureLocation::OutsideRegion { row: 1 }
                },
                VerifyFailure::Permutation {
                    column: (Any::advice(), 42).into(),
                    location: FailureLocation::InRegion {
                        region: (31, "permute state").into(),
                        offset: 43
                    }
                }
            ])
        );
    }

    #[test]
    fn test_invalid_root_hash_as_instance_with_full_prover() {
        let assets_sum = [Fp::from(556863u64), Fp::from(556863u64)]; // greater than liabilities sum (556862)

        let circuit = MerkleSumTreeCircuit::<LEVELS, MST_WIDTH, N_ASSETS>::init_empty();

        // we generate a universal trusted setup of our own for testing
        let params = generate_setup_params(11);

        // we generate the verification key and the proving key
        // we use an empty circuit just to enphasize that the circuit input are not relevant when generating the keys
        let vk = keygen_vk(&params, &circuit).expect("vk should not fail");
        let pk = keygen_pk(&params, vk.clone(), &circuit).expect("pk should not fail");

        // Only now we can instantiate the circuit with the actual inputs
        let circuit =
            MerkleSumTreeCircuit::<LEVELS, MST_WIDTH, N_ASSETS>::init_from_assets_and_path(
                assets_sum,
                "src/merkle_sum_tree/csv/entry_16.csv",
                0,
            );

        let invalid_root_hash = Fp::from(1000u64);

<<<<<<< HEAD
        let mut instances = circuit.instances();
        instances[0][1] = invalid_root_hash;
=======
        // add invalid_root_hash to agg_circuit.instances()[0][3]
        let mut instances = circuit.instances();
        instances[0][N_ASSETS + 1] = invalid_root_hash;
>>>>>>> 563fd6c3

        // Generate the proof
        let proof = full_prover(&params, &pk, circuit, instances.clone());

        // verify the proof to be false
        assert!(!full_verifier(&params, &vk, proof, instances));
    }

    // Passing an invalid leaf hash as input for the witness generation should fail:
    // - the permutation check between the leaf hash and the instance column leaf hash
    // - the permutation check between the computed root hash and the instance column root hash
    #[test]
    fn test_invalid_leaf_hash_as_witness() {
        let assets_sum = [Fp::from(556863u64), Fp::from(556863u64)]; // greater than liabilities sum (556862)

        let mut circuit =
            MerkleSumTreeCircuit::<LEVELS, MST_WIDTH, N_ASSETS>::init_from_assets_and_path(
                assets_sum,
                "src/merkle_sum_tree/csv/entry_16.csv",
                0,
            );

        let instances = circuit.instances();

        // invalidate leaf hash
        circuit.leaf_hash = Fp::from(1000u64);

        let invalid_prover = MockProver::run(11, &circuit, instances).unwrap();
        assert_eq!(
            invalid_prover.verify(),
            Err(vec![
                VerifyFailure::Permutation {
                    column: (Any::advice(), 6).into(),
                    location: FailureLocation::InRegion {
                        region: (1, "merkle prove layer").into(),
                        offset: 0
                    }
                },
                VerifyFailure::Permutation {
<<<<<<< HEAD
=======
                    column: (Any::Instance, 0).into(),
                    location: FailureLocation::OutsideRegion { row: 0 }
                },
                VerifyFailure::Permutation {
>>>>>>> 563fd6c3
                    column: (Any::Instance, 0).into(),
                    location: FailureLocation::OutsideRegion { row: 0 }
                },
                VerifyFailure::Permutation {
                    column: (Any::Instance, 0).into(),
                    location: FailureLocation::OutsideRegion { row: 1 }
                },
                VerifyFailure::Permutation {
                    column: (Any::advice(), 42).into(),
                    location: FailureLocation::InRegion {
                        region: (31, "permute state").into(),
                        offset: 43
                    }
                }
            ])
        );
    }

    // Passing an invalid leaf hash in the instance column should fail the permutation check between the (valid) leaf hash added as part of the witness and the instance column leaf hash
    #[test]
    fn test_invalid_leaf_hash_as_instance() {
        let assets_sum = [Fp::from(556863u64), Fp::from(556863u64)]; // greater than liabilities sum (556862)

        let circuit =
            MerkleSumTreeCircuit::<LEVELS, MST_WIDTH, N_ASSETS>::init_from_assets_and_path(
                assets_sum,
                "src/merkle_sum_tree/csv/entry_16.csv",
                0,
            );

        let mut instances = circuit.instances();
        let invalid_leaf_hash = Fp::from(1000u64);
        instances[0][0] = invalid_leaf_hash;

        let invalid_prover = MockProver::run(11, &circuit, instances).unwrap();

        assert_eq!(
            invalid_prover.verify(),
            Err(vec![
                VerifyFailure::Permutation {
                    column: (Any::advice(), 6).into(),
                    location: FailureLocation::InRegion {
                        region: (1, "merkle prove layer").into(),
                        offset: 0
                    }
                },
                VerifyFailure::Permutation {
                    column: (Any::Instance, 0).into(),
                    location: FailureLocation::OutsideRegion { row: 0 }
                },
            ])
        );
    }

    // Passing an invalid leaf balance as input for the witness generation.
    // Invalid leaf balance means: leaf_hash = H(user_id, valid_balance), while the leaf balance passed as witness is invalid.
    // The following permutation check should fail:
    // - The root hash that doesn't match the expected one.
    #[test]
    fn test_invalid_leaf_balance_as_witness() {
        let assets_sum = [Fp::from(556863u64), Fp::from(556863u64)]; // greater than liabilities sum (556862)

        let mut circuit =
            MerkleSumTreeCircuit::<LEVELS, MST_WIDTH, N_ASSETS>::init_from_assets_and_path(
                assets_sum,
                "src/merkle_sum_tree/csv/entry_16.csv",
                0,
            );

        // We need to extract the valid instances before invalidating the circuit
        let instances = circuit.instances();

        // invalid leaf balance for the first asset
        circuit.leaf_balances = vec![Fp::from(1000u64), circuit.leaf_balances[1]];

        let invalid_prover = MockProver::run(11, &circuit, instances).unwrap();

        assert_eq!(
            invalid_prover.verify(),
            Err(vec![
                VerifyFailure::Permutation {
                    column: (Any::Instance, 0).into(),
                    location: FailureLocation::OutsideRegion { row: 1 }
                },
                VerifyFailure::Permutation {
                    column: (Any::advice(), 42).into(),
                    location: FailureLocation::InRegion {
                        region: (31, "permute state").into(),
                        offset: 43
                    }
                }
            ])
        );

        let assets_sum = [Fp::from(556863u64), Fp::from(556863u64)]; // greater than liabilities sum (556862)

        let mut circuit =
            MerkleSumTreeCircuit::<LEVELS, MST_WIDTH, N_ASSETS>::init_from_assets_and_path(
                assets_sum,
                "src/merkle_sum_tree/csv/entry_16.csv",
                0,
            );

        // We need to extract the valid instances before invalidating the circuit
        let instances = circuit.instances();

        // invalid leaf balance for the second asset
        circuit.leaf_balances = vec![circuit.leaf_balances[0], Fp::from(1000u64)];

        let invalid_prover = MockProver::run(11, &circuit, instances).unwrap();

        assert_eq!(
            invalid_prover.verify(),
            Err(vec![
                VerifyFailure::Permutation {
                    column: (Any::Instance, 0).into(),
                    location: FailureLocation::OutsideRegion { row: 1 }
                },
                VerifyFailure::Permutation {
                    column: (Any::advice(), 42).into(),
                    location: FailureLocation::InRegion {
                        region: (31, "permute state").into(),
                        offset: 43
                    }
                }
            ])
        );
    }

<<<<<<< HEAD
=======
    // Passing an invalid leaf balance in the instance column should fail the permutation check between the (valid) leaf balance added as part of the witness and the instance column leaf balance
    #[test]
    fn test_invalid_leaf_balance_as_instance() {
        let assets_sum = [Fp::from(556863u64), Fp::from(556863u64)]; // greater than liabilities sum (556862)

        let circuit =
            MerkleSumTreeCircuit::<LEVELS, MST_WIDTH, N_ASSETS>::init_from_assets_and_path(
                assets_sum,
                "src/merkle_sum_tree/csv/entry_16.csv",
                0,
            );

        let mut instances = circuit.instances();
        let invalid_leaf_balance_0 = Fp::from(1000u64);
        instances[0][1] = invalid_leaf_balance_0;

        let invalid_prover = MockProver::run(11, &circuit, instances).unwrap();

        assert_eq!(
            invalid_prover.verify(),
            Err(vec![
                VerifyFailure::Permutation {
                    column: (Any::advice(), 0).into(),
                    location: FailureLocation::InRegion {
                        region: (1, "merkle prove layer").into(),
                        offset: 0
                    }
                },
                VerifyFailure::Permutation {
                    column: (Any::Instance, 0).into(),
                    location: FailureLocation::OutsideRegion { row: 1 }
                },
            ])
        );
    }

>>>>>>> 563fd6c3
    // Passing a non binary index should fail the bool constraint check and the permutation check between the computed root hash and the instance column root hash
    #[test]
    fn test_non_binary_index() {
        let assets_sum = [Fp::from(556863u64), Fp::from(556863u64)]; // greater than liabilities sum (556862)

        let mut circuit =
            MerkleSumTreeCircuit::<LEVELS, MST_WIDTH, N_ASSETS>::init_from_assets_and_path(
                assets_sum,
                "src/merkle_sum_tree/csv/entry_16.csv",
                0,
            );

        let instances = circuit.instances();

        // invalidate path index inside the circuit
        circuit.path_indices[0] = Fp::from(2);

        let invalid_prover = MockProver::run(11, &circuit, instances).unwrap();

        assert_eq!(
            invalid_prover.verify(),
            Err(vec![
                VerifyFailure::ConstraintNotSatisfied {
                    constraint: ((0, "bool constraint").into(), 0, "").into(),
                    location: FailureLocation::InRegion {
                        region: (1, "merkle prove layer").into(),
                        offset: 0
                    },
                    cell_values: vec![(((Any::advice(), 8).into(), 0).into(), "0x2".to_string()),]
                },
                VerifyFailure::Permutation {
                    column: (Any::Instance, 0).into(),
                    location: FailureLocation::OutsideRegion { row: 1 }
                },
                VerifyFailure::Permutation {
                    column: (Any::advice(), 42).into(),
                    location: FailureLocation::InRegion {
                        region: (31, "permute state").into(),
                        offset: 43
                    }
                }
            ])
        );
    }

    // Swapping the indices should fail the permutation check between the computed root hash and the instance column root hash
    #[test]
    fn test_swapping_index() {
        let assets_sum = [Fp::from(556863u64), Fp::from(556863u64)]; // greater than liabilities sum (556862)

        let mut circuit =
            MerkleSumTreeCircuit::<LEVELS, MST_WIDTH, N_ASSETS>::init_from_assets_and_path(
                assets_sum,
                "src/merkle_sum_tree/csv/entry_16.csv",
                0,
            );

        let instances = circuit.instances();

        // swap indices
        circuit.path_indices[0] = Fp::from(1);

        let invalid_prover = MockProver::run(11, &circuit, instances).unwrap();

        assert_eq!(
            invalid_prover.verify(),
            Err(vec![
                VerifyFailure::Permutation {
                    column: (Any::Instance, 0).into(),
                    location: FailureLocation::OutsideRegion { row: 1 }
                },
                VerifyFailure::Permutation {
                    column: (Any::advice(), 42).into(),
                    location: FailureLocation::InRegion {
                        region: (31, "permute state").into(),
                        offset: 43
                    }
                }
            ])
        );
    }

    // Passing an assets sum that is less than the liabilities sum should fail the lessThan constraint check
    #[test]
    fn test_is_not_less_than() {
        // Make the first asset sum less than liabilities sum (556862)
        let less_than_assets_sum_1st = [Fp::from(556861u64), Fp::from(556863u64)];

        let circuit =
            MerkleSumTreeCircuit::<LEVELS, MST_WIDTH, N_ASSETS>::init_from_assets_and_path(
                less_than_assets_sum_1st,
                "src/merkle_sum_tree/csv/entry_16.csv",
                0,
            );

        let invalid_prover = MockProver::run(11, &circuit, circuit.instances()).unwrap();

        assert_eq!(
            invalid_prover.verify(),
            Err(vec![VerifyFailure::ConstraintNotSatisfied {
                constraint: ((8, "is_lt is 1").into(), 0, "").into(),
                location: FailureLocation::InRegion {
                    region: (38, "enforce sum to be less than total assets").into(),
                    offset: 0
                },
                cell_values: vec![
                    // The zero means that is not less than
                    (((Any::advice(), 49).into(), 0).into(), "0".to_string())
                ]
            }])
        );

        // Make the second asset sum less than liabilities sum (556862)
        let less_than_assets_sum_2nd = [Fp::from(556863u64), Fp::from(556861u64)];

        let circuit =
            MerkleSumTreeCircuit::<LEVELS, MST_WIDTH, N_ASSETS>::init_from_assets_and_path(
                less_than_assets_sum_2nd,
                "src/merkle_sum_tree/csv/entry_16.csv",
                0,
            );

        let invalid_prover = MockProver::run(11, &circuit, circuit.instances()).unwrap();

        assert_eq!(
            invalid_prover.verify(),
            Err(vec![VerifyFailure::ConstraintNotSatisfied {
                constraint: ((8, "is_lt is 1").into(), 0, "").into(),
                location: FailureLocation::InRegion {
                    region: (39, "enforce sum to be less than total assets").into(),
                    offset: 0
                },
                cell_values: vec![
                    // The zero means that is not less than
                    (((Any::advice(), 49).into(), 0).into(), "0".to_string())
                ]
            }])
        );
    }

    use crate::circuits::ecdsa::EcdsaVerifyCircuit;
    use ecc::maingate::{big_to_fe, decompose, fe_to_big};
    use halo2_proofs::arithmetic::{CurveAffine, Field};
    use halo2_proofs::halo2curves::{
        ff::PrimeField, group::Curve, secp256k1::Secp256k1Affine as Secp256k1,
    };

    fn mod_n(x: <Secp256k1 as CurveAffine>::Base) -> <Secp256k1 as CurveAffine>::ScalarExt {
        let x_big = fe_to_big(x);
        big_to_fe(x_big)
    }

    #[test]
    fn test_ecdsa_valid_verifier() {
        let g = Secp256k1::generator();

        // Generate a key pair (sk, pk)
        // sk is a random scalar (exists within the scalar field, which is the order of the group generated by g
        // Note that the scalar field is different from the prime field of the curve.
        // pk is a point on the curve
        let sk = <Secp256k1 as CurveAffine>::ScalarExt::random(OsRng);

        let public_key = (g * sk).to_affine();

        let msg_hash = <Secp256k1 as CurveAffine>::ScalarExt::random(OsRng);

        // Draw arandomness -> k is also a scalar living in the order of the group generated by generator point g.
        let k = <Secp256k1 as CurveAffine>::ScalarExt::random(OsRng);
        let k_inv = k.invert().unwrap();

        let r_point = (g * k).to_affine().coordinates().unwrap();
        let x = r_point.x();

        // perform r mod n to ensure that r is a valid scalar
        let r = mod_n(*x);

        let s = k_inv * (msg_hash + (r * sk));

        // Sanity check. Ensure we construct a valid signature. So lets verify it
        {
            let s_inv = s.invert().unwrap();
            let u_1 = msg_hash * s_inv;
            let u_2 = r * s_inv;
            let r_point = ((g * u_1) + (public_key * u_2))
                .to_affine()
                .coordinates()
                .unwrap();
            let x_candidate = r_point.x();
            let r_candidate = mod_n(*x_candidate);
            assert_eq!(r, r_candidate);
        }

        let circuit = EcdsaVerifyCircuit::init(public_key, r, s, msg_hash);

        let valid_prover = MockProver::run(18, &circuit, circuit.instances()).unwrap();

        valid_prover.assert_satisfied();
    }

    // signature input obtained from an actual signer => https://gist.github.com/enricobottazzi/58c52754cabd8dd8e7ee9ed5d7591814
    const SECRET_KEY: [u8; 32] = [
        154, 213, 29, 179, 82, 32, 97, 124, 125, 25, 241, 239, 17, 36, 119, 73, 209, 25, 253, 111,
        255, 254, 166, 249, 243, 69, 250, 217, 23, 156, 1, 61,
    ];

    const R: [u8; 32] = [
        239, 76, 20, 99, 168, 118, 101, 14, 199, 216, 110, 228, 253, 132, 166, 78, 13, 120, 59,
        128, 32, 197, 192, 196, 58, 157, 69, 172, 73, 244, 76, 202,
    ];

    const S: [u8; 32] = [
        68, 27, 200, 44, 31, 175, 180, 124, 55, 112, 24, 91, 32, 136, 237, 17, 71, 137, 28, 120,
        126, 52, 175, 114, 197, 239, 156, 80, 112, 115, 237, 79,
    ];

    const MSG_HASH: [u8; 32] = [
        115, 139, 142, 103, 234, 97, 224, 87, 102, 70, 65, 216, 226, 136, 248, 62, 44, 36, 172,
        170, 253, 70, 103, 220, 126, 83, 27, 233, 159, 149, 214, 28,
    ];

    #[test]
    fn test_ecdsa_no_random_valid() {
        let secret_key = <Secp256k1 as CurveAffine>::ScalarExt::from_repr(SECRET_KEY).unwrap();

        let g = Secp256k1::generator();

        let public_key = (g * secret_key).to_affine();

        let r = <Secp256k1 as CurveAffine>::ScalarExt::from_repr(R).unwrap();

        let s = <Secp256k1 as CurveAffine>::ScalarExt::from_repr(S).unwrap();

        let msg_hash = <Secp256k1 as CurveAffine>::ScalarExt::from_repr(MSG_HASH).unwrap();

        let circuit = EcdsaVerifyCircuit::init(public_key, r, s, msg_hash);

        assert_eq!(circuit.instances()[0].len(), circuit.num_instance()[0]);

        let valid_prover = MockProver::run(18, &circuit, circuit.instances()).unwrap();

        valid_prover.assert_satisfied();
    }

    #[test]
    fn test_ecdsa_no_random_invalid_signature() {
        let secret_key = <Secp256k1 as CurveAffine>::ScalarExt::from_repr(SECRET_KEY).unwrap();

        let g = Secp256k1::generator();

        let public_key = (g * secret_key).to_affine();

        let r = <Secp256k1 as CurveAffine>::ScalarExt::from_repr(R).unwrap();

        let invalid_s = <Secp256k1 as CurveAffine>::ScalarExt::from_repr([
            0, 0, 0, 0, 0, 0, 0, 0, 0, 0, 0, 0, 0, 0, 0, 0, 0, 0, 0, 0, 0, 0, 0, 0, 0, 0, 0, 0, 0,
            0, 0, 0,
        ])
        .unwrap();

        let msg_hash = <Secp256k1 as CurveAffine>::ScalarExt::from_repr(MSG_HASH).unwrap();

        let circuit = EcdsaVerifyCircuit::init(public_key, r, invalid_s, msg_hash);

        let invalid_prover = MockProver::run(18, &circuit, circuit.instances()).unwrap();

        assert!(invalid_prover.verify().is_err());
    }

    #[test]
    fn test_ecdsa_no_random_invalid_pub_input() {
        let secret_key = <Secp256k1 as CurveAffine>::ScalarExt::from_repr(SECRET_KEY).unwrap();

        let g = Secp256k1::generator();

        let public_key = (g * secret_key).to_affine();

        let r = <Secp256k1 as CurveAffine>::ScalarExt::from_repr(R).unwrap();

        let s = <Secp256k1 as CurveAffine>::ScalarExt::from_repr(S).unwrap();

        let msg_hash = <Secp256k1 as CurveAffine>::ScalarExt::from_repr(MSG_HASH).unwrap();

        // let's use the generator g as public key added to the instance column. It should fail because this is not the public key used to sign the message
        let limbs_x = decompose(g.x, 4, 68)
            .iter()
            .map(|x| big_to_fe(fe_to_big(*x)))
            .collect::<Vec<Fp>>();

        let limbs_y = decompose(g.y, 4, 68)
            .iter()
            .map(|y| big_to_fe(fe_to_big(*y)))
            .collect::<Vec<Fp>>();

        let mut invalid_pub_input = vec![];
        invalid_pub_input.extend(limbs_x);
        invalid_pub_input.extend(limbs_y);

        let instance = vec![invalid_pub_input];

        let circuit = EcdsaVerifyCircuit::init(public_key, r, s, msg_hash);

        let invalid_prover = MockProver::run(18, &circuit, instance).unwrap();

        assert_eq!(
            invalid_prover.verify(),
            Err(vec![
                VerifyFailure::Permutation {
                    column: (Any::advice(), 4).into(),
                    location: FailureLocation::InRegion {
                        region: (1, "ecdsa verify region").into(),
                        offset: 10
                    }
                },
                VerifyFailure::Permutation {
                    column: (Any::advice(), 4).into(),
                    location: FailureLocation::InRegion {
                        region: (1, "ecdsa verify region").into(),
                        offset: 11
                    }
                },
                VerifyFailure::Permutation {
                    column: (Any::advice(), 4).into(),
                    location: FailureLocation::InRegion {
                        region: (1, "ecdsa verify region").into(),
                        offset: 12
                    }
                },
                VerifyFailure::Permutation {
                    column: (Any::advice(), 4).into(),
                    location: FailureLocation::InRegion {
                        region: (1, "ecdsa verify region").into(),
                        offset: 13
                    }
                },
                VerifyFailure::Permutation {
                    column: (Any::advice(), 4).into(),
                    location: FailureLocation::InRegion {
                        region: (1, "ecdsa verify region").into(),
                        offset: 15
                    }
                },
                VerifyFailure::Permutation {
                    column: (Any::advice(), 4).into(),
                    location: FailureLocation::InRegion {
                        region: (1, "ecdsa verify region").into(),
                        offset: 16
                    }
                },
                VerifyFailure::Permutation {
                    column: (Any::advice(), 4).into(),
                    location: FailureLocation::InRegion {
                        region: (1, "ecdsa verify region").into(),
                        offset: 17
                    }
                },
                VerifyFailure::Permutation {
                    column: (Any::advice(), 4).into(),
                    location: FailureLocation::InRegion {
                        region: (1, "ecdsa verify region").into(),
                        offset: 18
                    }
                },
                VerifyFailure::Permutation {
                    column: (Any::Instance, 0).into(),
                    location: FailureLocation::OutsideRegion { row: 0 }
                },
                VerifyFailure::Permutation {
                    column: (Any::Instance, 0).into(),
                    location: FailureLocation::OutsideRegion { row: 1 }
                },
                VerifyFailure::Permutation {
                    column: (Any::Instance, 0).into(),
                    location: FailureLocation::OutsideRegion { row: 2 }
                },
                VerifyFailure::Permutation {
                    column: (Any::Instance, 0).into(),
                    location: FailureLocation::OutsideRegion { row: 3 }
                },
                VerifyFailure::Permutation {
                    column: (Any::Instance, 0).into(),
                    location: FailureLocation::OutsideRegion { row: 4 }
                },
                VerifyFailure::Permutation {
                    column: (Any::Instance, 0).into(),
                    location: FailureLocation::OutsideRegion { row: 5 }
                },
                VerifyFailure::Permutation {
                    column: (Any::Instance, 0).into(),
                    location: FailureLocation::OutsideRegion { row: 6 }
                },
                VerifyFailure::Permutation {
                    column: (Any::Instance, 0).into(),
                    location: FailureLocation::OutsideRegion { row: 7 }
                },
            ])
        );
    }

    #[cfg(feature = "dev-graph")]
    #[test]
    fn print_merkle_sum_tree() {
        use plotters::prelude::*;

        let assets_sum = [Fp::from(556863u64), Fp::from(556863u64)]; // greater than liabilities sum (556862)

        let circuit =
            MerkleSumTreeCircuit::<LEVELS, MST_WIDTH, N_ASSETS>::init_from_assets_and_path(
                assets_sum,
                "src/merkle_sum_tree/csv/entry_16.csv",
                0,
            );

        let root = BitMapBackend::new("prints/merkle-sum-tree-layout-2.png", (2048, 16384))
            .into_drawing_area();
        root.fill(&WHITE).unwrap();
        let root = root
            .titled("Merkle Sum Tree Layout", ("sans-serif", 60))
            .unwrap();

        halo2_proofs::dev::CircuitLayout::default()
            .render(9, &circuit, &root)
            .unwrap();
    }

    #[cfg(feature = "dev-graph")]
    #[test]
    fn print_ecdsa() {
        use plotters::prelude::*;

        let secret_key = <Secp256k1 as CurveAffine>::ScalarExt::from_repr(SECRET_KEY).unwrap();

        let g = Secp256k1::generator();

        let public_key = (g * secret_key).to_affine();

        let r = <Secp256k1 as CurveAffine>::ScalarExt::from_repr(R).unwrap();

        let s = <Secp256k1 as CurveAffine>::ScalarExt::from_repr(S).unwrap();

        let msg_hash = <Secp256k1 as CurveAffine>::ScalarExt::from_repr(MSG_HASH).unwrap();

        let limbs_x = decompose(public_key.x, 4, 68)
            .iter()
            .map(|x| big_to_fe(fe_to_big(*x)))
            .collect::<Vec<Fp>>();

        let limbs_y = decompose(public_key.y, 4, 68)
            .iter()
            .map(|y| big_to_fe(fe_to_big(*y)))
            .collect::<Vec<Fp>>();

        // merge limbs_x and limbs_y into a single vector
        let mut pub_input = vec![];
        pub_input.extend(limbs_x);
        pub_input.extend(limbs_y);

        let circuit = EcdsaVerifyCircuit::init(public_key, r, s, msg_hash);

        let root = BitMapBackend::new("prints/ecdsa-layout.png", (2048, 16384)).into_drawing_area();
        root.fill(&WHITE).unwrap();
        let root = root.titled("ECDSA Layout", ("sans-serif", 60)).unwrap();

        halo2_proofs::dev::CircuitLayout::default()
            .render(18, &circuit, &root)
            .unwrap();
    }
}<|MERGE_RESOLUTION|>--- conflicted
+++ resolved
@@ -62,11 +62,7 @@
                 0,
             );
 
-<<<<<<< HEAD
         assert_eq!(circuit.instances()[0].len(), circuit.num_instance()[0]);
-
-=======
->>>>>>> 563fd6c3
         let valid_prover = MockProver::run(11, &circuit, circuit.instances()).unwrap();
 
         valid_prover.assert_satisfied();
@@ -204,11 +200,7 @@
         let invalid_root_hash = Fp::from(1000u64);
 
         let mut agg_circuit_invalid_instances = agg_circuit.instances();
-<<<<<<< HEAD
         agg_circuit_invalid_instances[0][1] = invalid_root_hash;
-=======
-        agg_circuit_invalid_instances[0][N_ASSETS + 1] = invalid_root_hash;
->>>>>>> 563fd6c3
 
         let invalid_prover =
             MockProver::run(23, &agg_circuit, agg_circuit_invalid_instances).unwrap();
@@ -245,11 +237,7 @@
 
         let mut instances = circuit.instances();
         let invalid_root_hash = Fp::from(1000u64);
-<<<<<<< HEAD
         instances[0][1] = invalid_root_hash;
-=======
-        instances[0][N_ASSETS + 1] = invalid_root_hash;
->>>>>>> 563fd6c3
 
         let invalid_prover = MockProver::run(11, &circuit, instances).unwrap();
 
@@ -295,14 +283,8 @@
 
         let invalid_root_hash = Fp::from(1000u64);
 
-<<<<<<< HEAD
         let mut instances = circuit.instances();
         instances[0][1] = invalid_root_hash;
-=======
-        // add invalid_root_hash to agg_circuit.instances()[0][3]
-        let mut instances = circuit.instances();
-        instances[0][N_ASSETS + 1] = invalid_root_hash;
->>>>>>> 563fd6c3
 
         // Generate the proof
         let proof = full_prover(&params, &pk, circuit, instances.clone());
@@ -342,13 +324,10 @@
                     }
                 },
                 VerifyFailure::Permutation {
-<<<<<<< HEAD
-=======
                     column: (Any::Instance, 0).into(),
                     location: FailureLocation::OutsideRegion { row: 0 }
                 },
                 VerifyFailure::Permutation {
->>>>>>> 563fd6c3
                     column: (Any::Instance, 0).into(),
                     location: FailureLocation::OutsideRegion { row: 0 }
                 },
@@ -478,8 +457,6 @@
         );
     }
 
-<<<<<<< HEAD
-=======
     // Passing an invalid leaf balance in the instance column should fail the permutation check between the (valid) leaf balance added as part of the witness and the instance column leaf balance
     #[test]
     fn test_invalid_leaf_balance_as_instance() {
@@ -516,7 +493,6 @@
         );
     }
 
->>>>>>> 563fd6c3
     // Passing a non binary index should fail the bool constraint check and the permutation check between the computed root hash and the instance column root hash
     #[test]
     fn test_non_binary_index() {
