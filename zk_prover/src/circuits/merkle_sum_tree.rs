use crate::chips::merkle_sum_tree::{MerkleSumTreeChip, MerkleSumTreeConfig};
use crate::chips::overflow::overflow_check::{OverflowCheckConfig, OverflowChip};
use crate::chips::poseidon::hash::{PoseidonChip, PoseidonConfig};
use crate::chips::poseidon::poseidon_spec::PoseidonSpec;
use crate::merkle_sum_tree::{big_int_to_fp, MerkleSumTree, MOD_BITS};
use halo2_proofs::circuit::{AssignedCell, Layouter, SimpleFloorPlanner};
use halo2_proofs::halo2curves::bn256::Fr as Fp;
use halo2_proofs::plonk::{
    Advice, Circuit, Column, ConstraintSystem, Error, Fixed, Instance, Selector,
};
use snark_verifier_sdk::CircuitExt;

const MAX_BITS: u8 = 8;

/// Circuit for verifying inclusion of a leaf_hash inside a merkle sum tree with a given root.
///
/// # Type Parameters
/// 
/// * `LEVELS`: The number of levels of the merkle sum tree
/// * `L`: The length of the hasher input, namely 2 + (2 * N_ASSETS)
/// * `N_ASSETS`: The number of assets for which the solvency is verified.
///
/// # Fields
///
/// * `leaf_hash`: The hash of the leaf to be verified inclusion of
/// * `leaf_balances`: The balances of the leaf to be verified inclusion of. The length of this vector is N_ASSETS
/// * `path_element_hashes`: The hashes of the path elements from the leaf to root. The length of this vector is LEVELS
/// * `path_element_balances`: The balances of the path elements from the leaf to the root. The length of this vector is LEVELS
/// * `path_indices`: The boolean indices of the path elements from the leaf to the root. 0 indicates that the element is on the right to the path, 1 indicates that the element is on the left to the path. The length of this vector is LEVELS
#[derive(Clone)]
pub struct MstInclusionCircuit<const LEVELS: usize, const L: usize, const N_ASSETS: usize> {
    pub leaf_hash: Fp,
    pub leaf_balances: Vec<Fp>,
    pub path_element_hashes: Vec<Fp>,
    pub path_element_balances: Vec<[Fp; N_ASSETS]>,
    pub path_indices: Vec<Fp>,
    pub root_hash: Fp,
}

impl<const LEVELS: usize, const L: usize, const N_ASSETS: usize> CircuitExt<Fp>
    for MstInclusionCircuit<LEVELS, L, N_ASSETS>
{   
    /// Returns the number of public inputs of the circuit. It is 2, namely the laef hash to be verified inclusion of and the root hash of the merkle sum tree.
    fn num_instance(&self) -> Vec<usize> {
        vec![2]
    }
    /// Returns the values of the public inputs of the circuit. Namely the leaf hash to be verified inclusion of and the root hash of the merkle sum tree.
    fn instances(&self) -> Vec<Vec<Fp>> {
        vec![vec![self.leaf_hash, self.root_hash]]
    }
}

impl<const LEVELS: usize, const L: usize, const N_ASSETS: usize>
    MstInclusionCircuit<LEVELS, L, N_ASSETS>
{
    pub fn init_empty() -> Self {
        assert_eq!((N_ASSETS * 2) + 2, L);

        Self {
            leaf_hash: Fp::zero(),
            leaf_balances: vec![Fp::zero(); N_ASSETS],
            path_element_hashes: vec![Fp::zero(); LEVELS],
            path_element_balances: vec![[Fp::zero(); N_ASSETS]; LEVELS],
            path_indices: vec![Fp::zero(); LEVELS],
            root_hash: Fp::zero(),
        }
    }

<<<<<<< HEAD
    pub fn init(merkle_sum_tree: MerkleSumTree<N_ASSETS>, user_index: usize) -> Self {
=======
    /// Initializes the circuit with the data of the merkle sum tree (identified by its path) and the index of the user of which the inclusion is to be verified.
    pub fn init(path: &str, user_index: usize) -> Self {
>>>>>>> bfa9e037
        assert_eq!((N_ASSETS * 2) + 2, L);

        let proof = merkle_sum_tree.generate_proof(user_index).unwrap();

        assert_eq!(proof.path_indices.len(), LEVELS);
        assert_eq!(proof.sibling_hashes.len(), LEVELS);
        assert_eq!(proof.sibling_sums.len(), LEVELS);

        Self {
            leaf_hash: proof.entry.compute_leaf().hash,
            leaf_balances: proof
                .entry
                .balances()
                .iter()
                .map(big_int_to_fp)
                .collect::<Vec<_>>(),
            path_element_hashes: proof.sibling_hashes,
            path_element_balances: proof.sibling_sums,
            path_indices: proof.path_indices,
            root_hash: proof.root_hash,
        }
    }
}

/// Configuration for the Mst Inclusion circuit
/// # Type Parameters
///
/// * `L`: The length of the hasher input, namely 2 + (2 * N_ASSETS)
/// * `N_ASSETS`: The number of assets for which the solvency is verified.
///
/// # Fields
///
/// * `merkle_sum_tree_config`: Configuration for the merkle sum tree
/// * `poseidon_config`: Configuration for the poseidon hash function with WIDTH = 3 and RATE = 2
/// * `overflow_check_config`: Configuration for the overflow check chip
/// * `instance`: Instance column used to store the public inputs

#[derive(Debug, Clone)]
pub struct MstInclusionConfig<const L: usize, const N_ASSETS: usize> {
    pub merkle_sum_tree_config: MerkleSumTreeConfig,
    pub poseidon_config: PoseidonConfig<3, 2, L>,
    pub overflow_check_config: OverflowCheckConfig<MAX_BITS, MOD_BITS>,
    pub instance: Column<Instance>,
}

impl<const L: usize, const N_ASSETS: usize> MstInclusionConfig<L, N_ASSETS> {
    pub fn configure(meta: &mut ConstraintSystem<Fp>) -> Self {
        // the max number of advices columns needed is WIDTH + 1 given requirement of the poseidon config with WIDTH 3
        let advices: [Column<Advice>; 4] = std::array::from_fn(|_| meta.advice_column());

        // we need 2 * WIDTH fixed columns for poseidon config with WIDTH 3 + 1 for the overflow check chip
        let fixed_columns: [Column<Fixed>; 7] = std::array::from_fn(|_| meta.fixed_column());

        // we also need 2 selectors for the MerkleSumTreeChip and 1 for the overflow check chip
        let selectors: [Selector; 3] = std::array::from_fn(|_| meta.selector());

        // we need 1 complex selector for the lookup check
        let toggle_lookup_check = meta.complex_selector();

        // in fact, the poseidon config requires #WIDTH advice columns for state and 1 for partial_sbox, 3 fixed columns for rc_a and 3 for rc_b
        let poseidon_config = PoseidonChip::<PoseidonSpec, 3, 2, L>::configure(
            meta,
            advices[0..3].try_into().unwrap(),
            advices[3],
            fixed_columns[0..3].try_into().unwrap(),
            fixed_columns[3..6].try_into().unwrap(),
        );

        // enable permutation for all the advice columns
        for col in &advices {
            meta.enable_equality(*col);
        }

        // the configuration of merkle_sum_tree will always require 3 advices, no matter the number of assets
        let merkle_sum_tree_config = MerkleSumTreeChip::<N_ASSETS>::configure(
            meta,
            advices[0..3].try_into().unwrap(),
            selectors[0..2].try_into().unwrap(),
        );

        let overflow_check_config = OverflowChip::<MAX_BITS, MOD_BITS>::configure(
            meta,
            advices[0],
            advices[1],
            fixed_columns[6],
            selectors[2],
            toggle_lookup_check,
        );

        let instance = meta.instance_column();
        meta.enable_equality(instance);

        Self {
            merkle_sum_tree_config,
            poseidon_config,
            overflow_check_config,
            instance,
        }
    }

    /// Enforce copy constraint check between input cell and instance column at row passed as input
    pub fn expose_public(
        &self,
        mut layouter: impl Layouter<Fp>,
        cell: &AssignedCell<Fp, Fp>,
        row: usize,
    ) -> Result<(), Error> {
        layouter.constrain_instance(cell.cell(), self.instance, row)
    }
}

impl<const LEVELS: usize, const L: usize, const N_ASSETS: usize> Circuit<Fp>
    for MstInclusionCircuit<LEVELS, L, N_ASSETS>
{
    type Config = MstInclusionConfig<L, N_ASSETS>;
    type FloorPlanner = SimpleFloorPlanner;

    fn without_witnesses(&self) -> Self {
        Self::init_empty()
    }

    /// Configures the circuit
    fn configure(meta: &mut ConstraintSystem<Fp>) -> Self::Config {
        MstInclusionConfig::<L, N_ASSETS>::configure(meta)
    }

    fn synthesize(
        &self,
        config: Self::Config,
        mut layouter: impl Layouter<Fp>,
    ) -> Result<(), Error> {
        // build auxiliary chips
        let merkle_sum_tree_chip =
            MerkleSumTreeChip::<N_ASSETS>::construct(config.merkle_sum_tree_config.clone());
        let poseidon_chip =
            PoseidonChip::<PoseidonSpec, 3, 2, L>::construct(config.poseidon_config.clone());
        let overflow_check_chip =
            OverflowChip::<MAX_BITS, MOD_BITS>::construct(config.overflow_check_config.clone());

        // Assign the leaf hash and the leaf balances
        let (mut current_hash, mut current_balances) = merkle_sum_tree_chip
            .assign_entry_hash_and_balances(
                layouter.namespace(|| "assign leaf hash and balances"),
                self.leaf_hash,
                &self.leaf_balances,
            )?;

        // expose the first current hash, namely the leaf hash, as public input
        config.expose_public(layouter.namespace(|| "public leaf hash"), &current_hash, 0)?;

        // load overflow check chip
        overflow_check_chip.load(&mut layouter)?;

        for level in 0..LEVELS {
            let namespace_prefix = format!("level {}", level);

            // For each level assign the index to the circuit
            let swap_bit_level = merkle_sum_tree_chip.assing_swap_bit(
                layouter.namespace(|| format!("{}: assign swap bit", namespace_prefix)),
                self.path_indices[level],
            )?;

            // For each level assign the hashes to the circuit
            let (hash_left_current, hash_right_current) = merkle_sum_tree_chip
                .assign_nodes_hashes_per_level(
                    layouter.namespace(|| format!("{}: assign nodes hashes", namespace_prefix)),
                    &current_hash,
                    self.path_element_hashes[level],
                    swap_bit_level.clone(),
                )?;

            let mut next_balances = vec![];
            let mut left_balances = vec![];
            let mut right_balances = vec![];

            // Within each level, assign the balances to the circuit per asset
            for asset in 0..N_ASSETS {
                let (left_balance, right_balance, next_balance) = merkle_sum_tree_chip
                    .assign_nodes_balance_per_asset(
                        layouter.namespace(|| {
                            format!(
                                "{}: asset {}: assign nodes balance",
                                namespace_prefix, asset
                            )
                        }),
                        &current_balances[asset],
                        self.path_element_balances[level][asset],
                        swap_bit_level.clone(),
                    )?;

                // Each balance cell is constrained to be less than the overflow limit
                overflow_check_chip.assign(
                    layouter.namespace(|| {
                        format!(
                            "{}: asset {}: overflow check left balance",
                            namespace_prefix, asset
                        )
                    }),
                    &left_balance,
                )?;
                overflow_check_chip.assign(
                    layouter.namespace(|| {
                        format!(
                            "{}: asset {}: overflow check right balance",
                            namespace_prefix, asset
                        )
                    }),
                    &right_balance,
                )?;

                next_balances.push(next_balance);
                left_balances.push(left_balance);
                right_balances.push(right_balance);
            }

            // create an hash_input array of length L that contains the left hash, the left balances, the right hash and the right balances
            let hash_input_vec: Vec<AssignedCell<Fp, Fp>> = [hash_left_current]
                .iter()
                .chain(left_balances.iter())
                .chain([hash_right_current].iter())
                .chain(right_balances.iter())
                .map(|x| x.to_owned())
                .collect();

            let hash_input: [AssignedCell<Fp, Fp>; L] = match hash_input_vec.try_into() {
                Ok(arr) => arr,
                Err(_) => panic!("Failed to convert Vec to Array"),
            };

            // compute the next hash
            let computed_hash = poseidon_chip.hash(
                layouter.namespace(|| format!("{}: perform poseidon hash", namespace_prefix)),
                hash_input,
            )?;

            current_balances = next_balances;
            current_hash = computed_hash;
        }

        // expose the last current hash, namely the root hash, as public input
        config.expose_public(layouter.namespace(|| "public root hash"), &current_hash, 1)?;

        // don't need to perform further range check on the balances of the root node as their addends are already constrained to be less than 2^MOD_BITS
        Ok(())
    }
}<|MERGE_RESOLUTION|>--- conflicted
+++ resolved
@@ -66,12 +66,8 @@
         }
     }
 
-<<<<<<< HEAD
+/// Initializes the circuit with the merkle sum tree and the index of the user of which the inclusion is to be verified.
     pub fn init(merkle_sum_tree: MerkleSumTree<N_ASSETS>, user_index: usize) -> Self {
-=======
-    /// Initializes the circuit with the data of the merkle sum tree (identified by its path) and the index of the user of which the inclusion is to be verified.
-    pub fn init(path: &str, user_index: usize) -> Self {
->>>>>>> bfa9e037
         assert_eq!((N_ASSETS * 2) + 2, L);
 
         let proof = merkle_sum_tree.generate_proof(user_index).unwrap();
