--- conflicted
+++ resolved
@@ -4,9 +4,6 @@
 use crate::merkle_sum_tree::{Entry, MerkleProof, Node};
 use num_bigint::BigInt;
 
-<<<<<<< HEAD
-#[derive(Debug, Clone)]
-=======
 /// Merkle Sum Tree Data Structure.
 /// 
 /// A Merkle Sum Tree is a binary Merkle Tree with the following properties:
@@ -18,7 +15,7 @@
 /// # Type Parameters
 ///
 /// * `N_ASSETS`: The number of assets for each user account
->>>>>>> bfa9e037
+#[derive(Debug, Clone)]
 pub struct MerkleSumTree<const N_ASSETS: usize> {
     root: Node<N_ASSETS>,
     nodes: Vec<Vec<Node<N_ASSETS>>>,
