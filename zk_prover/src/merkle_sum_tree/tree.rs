--- conflicted
+++ resolved
@@ -1,11 +1,7 @@
 use crate::merkle_sum_tree::utils::big_uint_to_fp;
 use crate::merkle_sum_tree::{Entry, MerkleProof, Node};
 use halo2_proofs::halo2curves::bn256::Fr as Fp;
-<<<<<<< HEAD
-=======
-
 use crate::merkle_sum_tree::Cryptocurrency;
->>>>>>> 2bb8bff6
 
 /// A trait representing the basic operations for a Merkle-Sum-like Tree.
 pub trait Tree<const N_ASSETS: usize, const N_BYTES: usize> {
