--- conflicted
+++ resolved
@@ -103,7 +103,6 @@
     }
 
     #[test]
-<<<<<<< HEAD
     // Passing a csv file in which the entries have a balance in the range, but while summing it generates a ndoe in which the balance is not in the expected range will fail
     fn test_mst_overflow_2() {
         let result = MerkleSumTree::<N_ASSETS, N_BYTES>::new(
@@ -127,15 +126,10 @@
         assert!(result.is_ok());
     }
 
-    #[test]
-    fn test_big_int_conversion() {
-        let big_int = 3.to_biguint().unwrap();
-        let fp = big_uint_to_fp(&big_int);
-=======
+    #[test]        
     fn test_big_uint_conversion() {
         let big_uint = 3.to_biguint().unwrap();
         let fp = big_uint_to_fp(&big_uint);
->>>>>>> 38997c85
 
         assert_eq!(fp, 3.into());
 
