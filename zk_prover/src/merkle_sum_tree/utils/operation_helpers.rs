use halo2_proofs::halo2curves::{bn256::Fr as Fp, group::ff::PrimeField};
use num_bigint::BigUint;

/// Return a BigUint representation of the username
pub fn big_intify_username(username: &str) -> BigUint {
    let utf8_bytes = username.as_bytes();
    BigUint::from_bytes_be(utf8_bytes)
}
/// Converts a BigUint to a Field Element
<<<<<<< HEAD
pub fn big_uint_to_fp(big_int: &BigUint) -> Fp {
    Fp::from_str_vartime(&big_int.to_str_radix(10)[..]).unwrap()
}

/// Converts a Field element to a BigUint
pub fn fp_to_big_uint(f: Fp) -> BigUint {
    BigUint::from_bytes_le(f.to_bytes().as_slice())
=======
pub fn big_uint_to_fp(big_uint: &BigUint) -> Fp {
    Fp::from_str_vartime(&big_uint.to_str_radix(10)[..]).unwrap()
>>>>>>> 38997c85
}<|MERGE_RESOLUTION|>--- conflicted
+++ resolved
@@ -7,16 +7,11 @@
     BigUint::from_bytes_be(utf8_bytes)
 }
 /// Converts a BigUint to a Field Element
-<<<<<<< HEAD
-pub fn big_uint_to_fp(big_int: &BigUint) -> Fp {
-    Fp::from_str_vartime(&big_int.to_str_radix(10)[..]).unwrap()
+pub fn big_uint_to_fp(big_uint: &BigUint) -> Fp {
+    Fp::from_str_vartime(&big_uint.to_str_radix(10)[..]).unwrap()
 }
 
 /// Converts a Field element to a BigUint
 pub fn fp_to_big_uint(f: Fp) -> BigUint {
     BigUint::from_bytes_le(f.to_bytes().as_slice())
-=======
-pub fn big_uint_to_fp(big_uint: &BigUint) -> Fp {
-    Fp::from_str_vartime(&big_uint.to_str_radix(10)[..]).unwrap()
->>>>>>> 38997c85
 }