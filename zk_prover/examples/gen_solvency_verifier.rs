--- conflicted
+++ resolved
@@ -50,15 +50,12 @@
 
     let circuit = SolvencyCircuit::<N_ASSETS, N_BYTES>::init(merkle_sum_tree, asset_sums);
 
-<<<<<<< HEAD
     // generate a universal trusted setup for testing, along with the verification key (vk) and the proving key (pk).
     let (params, pk, _) =
         generate_setup_artifacts(10, Some("../backend/ptau/hermez-raw-11"), circuit.clone())
             .unwrap();
 
     let num_instances = circuit.num_instance();
-=======
->>>>>>> c4edbc6f
     let instances = circuit.instances();
 
     let proof = gen_evm_proof_shplonk(&params, &pk, circuit.clone(), instances.clone());
